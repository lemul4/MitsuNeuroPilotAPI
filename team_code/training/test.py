--- conflicted
+++ resolved
@@ -133,11 +133,7 @@
         far_cmd_dim=NUM_FAR,
         mlp_hidden=512
     ).to(DEVICE)
-<<<<<<< HEAD
-    checkpoint = torch.load('C:/Users/igors/PycharmProjects/MitsuNeuroPilotAPI/best_model_low_d.pth', map_location=DEVICE)
-=======
     checkpoint = torch.load('C:/Users/igors/PycharmProjects/MitsuNeuroPilotAPI/best_model_no_acs.pth', map_location=DEVICE)
->>>>>>> 1b3f031e
     model.load_state_dict(checkpoint)
     print("Loaded model")
 
